--- conflicted
+++ resolved
@@ -6,24 +6,7 @@
 	github.com/bobg/basexx/v2 v2.0.1
 	github.com/bobg/errors v1.0.0
 	github.com/bobg/subcmd/v2 v2.2.2
-<<<<<<< HEAD
-	github.com/mattn/go-sqlite3 v1.14.19
-	github.com/pressly/goose/v3 v3.17.0
-)
-
-require (
-	github.com/bobg/go-generics/v2 v2.2.0 // indirect
-	github.com/pkg/errors v0.9.1 // indirect
-=======
 	github.com/mattn/go-sqlite3 v1.14.22
-	github.com/pkg/errors v0.9.1
-	github.com/pressly/goose/v3 v3.18.0
-)
-
-require (
-	github.com/bobg/go-generics/v2 v2.2.2 // indirect
-	github.com/mfridman/interpolate v0.0.2 // indirect
->>>>>>> dcdc11d5
 	github.com/sethvargo/go-retry v0.2.4 // indirect
 	go.uber.org/multierr v1.11.0 // indirect
 	golang.org/x/exp v0.0.0-20240213143201-ec583247a57a // indirect
